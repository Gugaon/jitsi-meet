/* global $, interfaceConfig */

import UIEvents from "../../../service/UI/UIEvents";
import UIUtil from "../util/UIUtil";

const FilmStrip = {
    /**
     *
     * @param eventEmitter the {EventEmitter} through which {FilmStrip} is to
     * emit/fire {UIEvents} (such as {UIEvents.TOGGLED_FILM_STRIP}).
     */
    init (eventEmitter) {
        this.iconMenuDownClassName = 'icon-menu-down';
        this.iconMenuUpClassName = 'icon-menu-up';
        this.filmStrip = $('#remoteVideos');
        this.eventEmitter = eventEmitter;
        this._initFilmStripToolbar();
        this.registerListeners();
    },

    /**
     * Initializes the filmstrip toolbar
     */
    _initFilmStripToolbar() {
        let toolbar = this._generateFilmStripToolbar();
        let container = document.querySelector('.filmstrip');

        UIUtil.prependChild(container, toolbar);

        let iconSelector = '#hideVideoToolbar i';
        this.toggleFilmStripIcon = document.querySelector(iconSelector);
    },

    /**
     * Generates HTML layout for filmstrip toolbar
     * @returns {HTMLElement}
     * @private
     */
    _generateFilmStripToolbar() {
        let container = document.createElement('div');
        let isVisible = this.isFilmStripVisible();
        container.className = 'filmstrip__toolbar';

        container.innerHTML = `
            <button id="hideVideoToolbar">
                <i class="icon-menu-${isVisible ? 'down' : 'up'}">
                </i>
            </button>
        `;

        return container;
    },

    /**
     * Attach 'click' listener to "hide filmstrip" button
     */
    registerListeners() {
        let toggleFilmstripMethod = this.toggleFilmStrip.bind(this);
        let selector = '#hideVideoToolbar';
        $('#videospace').on('click', selector, toggleFilmstripMethod);
    },

    /**
     * Changes classes of icon for showing down state
     */
    showMenuDownIcon() {
        let icon = this.toggleFilmStripIcon;
        icon.classList.add(this.iconMenuDownClassName);
        icon.classList.remove(this.iconMenuUpClassName);
    },

    /**
     * Changes classes of icon for showing up state
     */
    showMenuUpIcon() {
        let icon = this.toggleFilmStripIcon;
        icon.classList.add(this.iconMenuUpClassName);
        icon.classList.remove(this.iconMenuDownClassName);
    },

    /**
     * Toggles the visibility of the film strip.
     *
     * @param visible optional {Boolean} which specifies the desired visibility
     * of the film strip. If not specified, the visibility will be flipped
     * (i.e. toggled); otherwise, the visibility will be set to the specified
     * value.
     */
    toggleFilmStrip(visible) {
        let isVisibleDefined = typeof visible === 'boolean';
        if (!isVisibleDefined) {
            visible = this.isFilmStripVisible();
        } else if (this.isFilmStripVisible() === visible) {
            return;
        }

        this.filmStrip.toggleClass("hidden");

        if (!visible) {
            this.showMenuDownIcon();
        } else {
            this.showMenuUpIcon();
        }

        // Emit/fire UIEvents.TOGGLED_FILM_STRIP.
        var eventEmitter = this.eventEmitter;
        if (eventEmitter) {
            eventEmitter.emit(
                UIEvents.TOGGLED_FILM_STRIP,
                this.isFilmStripVisible());
        }
    },

    /**
     * Shows if filmstrip is visible
     * @returns {boolean}
     */
    isFilmStripVisible() {
        return !this.filmStrip.hasClass('hidden');
    },

    setupFilmStripOnly() {
        this.filmStrip.css({
            padding: "0px 0px 18px 0px",
            right: 0
        });
    },

    /**
     * Returns the height of filmstrip
     * @returns {number} height
     */
    getFilmStripHeight() {
        if (this.isFilmStripVisible()) {
            return this.filmStrip.outerHeight();
        } else {
            return 0;
        }
    },

    /**
     * Returns the width of filmstip
     * @returns {number} width
     */
    getFilmStripWidth() {
        return this.filmStrip.innerWidth()
            - parseInt(this.filmStrip.css('paddingLeft'), 10)
            - parseInt(this.filmStrip.css('paddingRight'), 10);
    },

    /**
     * Calculates the size for thumbnails: local and remote one
     * @returns {*|{localVideo, remoteVideo}}
     */
    calculateThumbnailSize() {
        let availableSizes = this.calculateAvailableSize();
        let width = availableSizes.availableWidth;
        let height = availableSizes.availableHeight;

        return this.calculateThumbnailSizeFromAvailable(width, height);
    },

<<<<<<< HEAD
    /**
     * Normalizes local and remote thumbnail ratios
     */
    normalizeThumbnailRatio() {
        let remoteHeightRatio = interfaceConfig.REMOTE_THUMBNAIL_RATIO_HEIGHT;
        let remoteWidthRatio = interfaceConfig.REMOTE_THUMBNAIL_RATIO_WIDTH;

        let localHeightRatio = interfaceConfig.LOCAL_THUMBNAIL_RATIO_HEIGHT;
        let localWidthRatio = interfaceConfig.LOCAL_THUMBNAIL_RATIO_WIDTH;

        let commonHeightRatio = remoteHeightRatio * localHeightRatio;

        let localRatioCoefficient = localWidthRatio / localHeightRatio;
        let remoteRatioCoefficient = remoteWidthRatio / remoteHeightRatio;

        remoteWidthRatio = commonHeightRatio * remoteRatioCoefficient;
        remoteHeightRatio = commonHeightRatio;

        localWidthRatio = commonHeightRatio * localRatioCoefficient;
        localHeightRatio = commonHeightRatio;

        let localRatio = {
            widthRatio: localWidthRatio,
            heightRatio: localHeightRatio
        };

        let remoteRatio = {
            widthRatio: remoteWidthRatio,
            heightRatio: remoteHeightRatio
        };

        return { localRatio, remoteRatio };
    },

    /**
     * Calculates available size for one thumbnail according to
     * the current window size
     * @returns {{availableWidth: number, availableHeight: number}}
     */
=======
>>>>>>> a65fca85
    calculateAvailableSize() {
        let availableHeight = interfaceConfig.FILM_STRIP_MAX_HEIGHT;
        let thumbs = this.getThumbs(true);
        let numvids = thumbs.remoteThumbs.length;

        let localVideoContainer = $("#localVideoContainer");

        /**
         * If the videoAreaAvailableWidth is set we use this one to calculate
         * the filmStrip width, because we're probably in a state where the
         * film strip size hasn't been updated yet, but it will be.
         */
        let videoAreaAvailableWidth
            = UIUtil.getAvailableVideoWidth()
            - UIUtil.parseCssInt(this.filmStrip.css('right'), 10)
            - UIUtil.parseCssInt(this.filmStrip.css('paddingLeft'), 10)
            - UIUtil.parseCssInt(this.filmStrip.css('paddingRight'), 10)
            - UIUtil.parseCssInt(this.filmStrip.css('borderLeftWidth'), 10)
            - UIUtil.parseCssInt(this.filmStrip.css('borderRightWidth'), 10)
            - 5;

        let availableWidth = videoAreaAvailableWidth;

        // If local thumb is not hidden
        if(thumbs.localThumb) {
            availableWidth = Math.floor(
                (videoAreaAvailableWidth - (
                UIUtil.parseCssInt(
                    localVideoContainer.css('borderLeftWidth'), 10)
                + UIUtil.parseCssInt(
                    localVideoContainer.css('borderRightWidth'), 10)
                + UIUtil.parseCssInt(
                    localVideoContainer.css('paddingLeft'), 10)
                + UIUtil.parseCssInt(
                    localVideoContainer.css('paddingRight'), 10)
                + UIUtil.parseCssInt(
                    localVideoContainer.css('marginLeft'), 10)
                + UIUtil.parseCssInt(
                    localVideoContainer.css('marginRight'), 10)))
            );
        }

        // If the number of videos is 0 or undefined we don't need to calculate
        // further.
        if (numvids) {
            let remoteVideoContainer = thumbs.remoteThumbs.eq(0);
            availableWidth = Math.floor(
                (videoAreaAvailableWidth - numvids * (
                UIUtil.parseCssInt(
                    remoteVideoContainer.css('borderLeftWidth'), 10)
                + UIUtil.parseCssInt(
                    remoteVideoContainer.css('borderRightWidth'), 10)
                + UIUtil.parseCssInt(
                    remoteVideoContainer.css('paddingLeft'), 10)
                + UIUtil.parseCssInt(
                    remoteVideoContainer.css('paddingRight'), 10)
                + UIUtil.parseCssInt(
                    remoteVideoContainer.css('marginLeft'), 10)
                + UIUtil.parseCssInt(
                    remoteVideoContainer.css('marginRight'), 10)))
            );
        }

        let maxHeight
            // If the MAX_HEIGHT property hasn't been specified
            // we have the static value.
            = Math.min(interfaceConfig.FILM_STRIP_MAX_HEIGHT || 120,
            availableHeight);

        availableHeight
            = Math.min(maxHeight, window.innerHeight - 18);

        return { availableWidth, availableHeight };
    },

    /**
<<<<<<< HEAD
     * Takes the available size for thumbnail and calculates
     * final size of thumbnails
     * @param availableWidth
     * @param availableHeight
     * @returns {{localVideo, remoteVideo}}
=======
     * Calculate the thumbnail size in order to fit all the thumnails in passed
     * dimensions.
     * NOTE: Here we assume that the remote and local thumbnails are with the
     * same height.
     * @param {int} availableWidth the maximum width for all thumbnails
     * @param {int} availableHeight the maximum height for all thumbnails
>>>>>>> a65fca85
     */
    calculateThumbnailSizeFromAvailable(availableWidth, availableHeight) {
        /**
         * Let:
         * lW - width of the local thumbnail
         * rW - width of the remote thumbnail
         * h - the height of the thumbnails
         * remoteRatio - width:height for the remote thumbnail
         * localRatio - width:height for the local thumbnail
         * numberRemoteThumbs - number of remote thumbnails (we have only one
         * local thumbnail)
         *
         * Since the height for local thumbnail = height for remote thumbnail
         * and we know the ratio (width:height) for the local and for the
         * remote thumbnail we can find rW/lW:
         * rW / remoteRatio = lW / localRatio then -
         * remoteLocalWidthRatio = rW / lW = remoteRatio / localRatio
         * and rW = lW * remoteRatio / localRatio = lW * remoteLocalWidthRatio
         * And the total width for the thumbnails is:
         * totalWidth = rW * numberRemoteThumbs + lW
         * = lW * remoteLocalWidthRatio * numberRemoteThumbs + lW =
         * lW * (remoteLocalWidthRatio * numberRemoteThumbs + 1)
         * and the h = lW/localRatio
         *
         * In order to fit all the thumbails in the area defined by
         * availableWidth * availableHeight we should check one of the
         * following options:
         * 1) if availableHeight == h - totalWidth should be less than
         * availableWidth
         * 2) if availableWidth ==  totalWidth - h should be less than
         * availableHeight
         *
         * 1) or 2) will be true and we are going to use it to calculate all
         * sizes.
         *
         * if 1) is true that means that
         * availableHeight/h > availableWidth/totalWidth otherwise 2) is true
         */

        const numberRemoteThumbs = this.getThumbs(true).remoteThumbs.length;
        const remoteLocalWidthRatio = interfaceConfig.REMOTE_THUMBNAIL_RATIO /
            interfaceConfig.LOCAL_THUMBNAIL_RATIO;
        const lW = Math.min(availableWidth /
            (remoteLocalWidthRatio * numberRemoteThumbs + 1), availableHeight *
            interfaceConfig.LOCAL_THUMBNAIL_RATIO);
        const h = lW / interfaceConfig.LOCAL_THUMBNAIL_RATIO;
        return { localVideo:{
                        thumbWidth: lW,
                        thumbHeight: h
                    }, remoteVideo: {
                        thumbWidth: lW * remoteLocalWidthRatio,
                        thumbHeight: h
                    }
                };
    },

    /**
     * Resizes thumbnails
     * @param local
     * @param remote
     * @param animate
     * @param forceUpdate
     * @returns {Promise}
     */
    resizeThumbnails(local, remote,
                      animate = false, forceUpdate = false) {

        return new Promise(resolve => {
            let thumbs = this.getThumbs(!forceUpdate);
            if(thumbs.localThumb)
                thumbs.localThumb.animate({
                    height: local.thumbHeight,
                    width: local.thumbWidth
                }, {
                    queue: false,
                    duration: animate ? 500 : 0,
                    complete:  resolve
                });
            if(thumbs.remoteThumbs)
                thumbs.remoteThumbs.animate({
                    height: remote.thumbHeight,
                    width: remote.thumbWidth
                }, {
                    queue: false,
                    duration: animate ? 500 : 0,
                    complete:  resolve
                });

            this.filmStrip.animate({
                // adds 2 px because of small video 1px border
                height: remote.thumbHeight + 2
            }, {
                queue: false,
                duration: animate ? 500 : 0
            });

            if (!animate) {
                resolve();
            }
        });
    },

    /**
     * Returns thumbnails of the filmstrip
     * @param only_visible
     * @returns {object} thumbnails
     */
    getThumbs(only_visible = false) {
        let selector = 'span';
        if (only_visible) {
            selector += ':visible';
        }

        let localThumb = $("#localVideoContainer");
        let remoteThumbs = this.filmStrip.children(selector)
            .not("#localVideoContainer");

        // Exclude the local video container if it has been hidden.
        if (localThumb.hasClass("hidden")) {
            return { remoteThumbs };
        } else {
            return { remoteThumbs, localThumb };
        }

    }

};

export default FilmStrip;<|MERGE_RESOLUTION|>--- conflicted
+++ resolved
@@ -160,48 +160,6 @@
         return this.calculateThumbnailSizeFromAvailable(width, height);
     },
 
-<<<<<<< HEAD
-    /**
-     * Normalizes local and remote thumbnail ratios
-     */
-    normalizeThumbnailRatio() {
-        let remoteHeightRatio = interfaceConfig.REMOTE_THUMBNAIL_RATIO_HEIGHT;
-        let remoteWidthRatio = interfaceConfig.REMOTE_THUMBNAIL_RATIO_WIDTH;
-
-        let localHeightRatio = interfaceConfig.LOCAL_THUMBNAIL_RATIO_HEIGHT;
-        let localWidthRatio = interfaceConfig.LOCAL_THUMBNAIL_RATIO_WIDTH;
-
-        let commonHeightRatio = remoteHeightRatio * localHeightRatio;
-
-        let localRatioCoefficient = localWidthRatio / localHeightRatio;
-        let remoteRatioCoefficient = remoteWidthRatio / remoteHeightRatio;
-
-        remoteWidthRatio = commonHeightRatio * remoteRatioCoefficient;
-        remoteHeightRatio = commonHeightRatio;
-
-        localWidthRatio = commonHeightRatio * localRatioCoefficient;
-        localHeightRatio = commonHeightRatio;
-
-        let localRatio = {
-            widthRatio: localWidthRatio,
-            heightRatio: localHeightRatio
-        };
-
-        let remoteRatio = {
-            widthRatio: remoteWidthRatio,
-            heightRatio: remoteHeightRatio
-        };
-
-        return { localRatio, remoteRatio };
-    },
-
-    /**
-     * Calculates available size for one thumbnail according to
-     * the current window size
-     * @returns {{availableWidth: number, availableHeight: number}}
-     */
-=======
->>>>>>> a65fca85
     calculateAvailableSize() {
         let availableHeight = interfaceConfig.FILM_STRIP_MAX_HEIGHT;
         let thumbs = this.getThumbs(true);
@@ -278,20 +236,12 @@
     },
 
     /**
-<<<<<<< HEAD
-     * Takes the available size for thumbnail and calculates
-     * final size of thumbnails
-     * @param availableWidth
-     * @param availableHeight
-     * @returns {{localVideo, remoteVideo}}
-=======
      * Calculate the thumbnail size in order to fit all the thumnails in passed
      * dimensions.
      * NOTE: Here we assume that the remote and local thumbnails are with the
      * same height.
      * @param {int} availableWidth the maximum width for all thumbnails
      * @param {int} availableHeight the maximum height for all thumbnails
->>>>>>> a65fca85
      */
     calculateThumbnailSizeFromAvailable(availableWidth, availableHeight) {
         /**
