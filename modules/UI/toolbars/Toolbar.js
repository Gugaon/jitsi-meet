--- conflicted
+++ resolved
@@ -2,11 +2,7 @@
 /* jshint -W101 */
 import UIUtil from '../util/UIUtil';
 import UIEvents from '../../../service/UI/UIEvents';
-<<<<<<< HEAD
 import SideContainerToggler from "../side_pannels/SideContainerToggler";
-=======
-import DefaultToolbarButtons from './DefaultToolbarButtons';
->>>>>>> e2ddc6f5
 
 let roomUrl = null;
 let emitter = null;
@@ -180,7 +176,6 @@
         APP.conference.maybeToggleRaisedHand();
     }
 };
-<<<<<<< HEAD
 
 const defaultToolbarButtons = {
     'microphone': {
@@ -312,8 +307,6 @@
         i18n: "[content]toolbar.raiseHand"
     }
 };
-=======
->>>>>>> e2ddc6f5
 
 function dialpadButtonClicked() {
     //TODO show the dialpad box
@@ -347,7 +340,6 @@
         this.toolbarSelector = $("#mainToolbarContainer");
         this.extendedToolbarSelector = $("#extendedToolbar");
 
-<<<<<<< HEAD
         // First hide all disabled buttons in the extended toolbar.
         // TODO: Make the extended toolbar dynamically created.
         UIUtil.hideDisabledButtons(defaultToolbarButtons);
@@ -357,16 +349,9 @@
         this._initMainToolbarButtons();
 
         Object.keys(defaultToolbarButtons).forEach(
-=======
-        UIUtil.hideDisabledButtons(DefaultToolbarButtons);
-
-
-
-        Object.keys(DefaultToolbarButtons).forEach(
->>>>>>> e2ddc6f5
             id => {
                 if (UIUtil.isButtonEnabled(id)) {
-                    let button = DefaultToolbarButtons[id];
+                    let button = defaultToolbarButtons[id];
                     let buttonElement = document.getElementById(button.id.slice(1));
 
                     UIUtil.setTooltip(buttonElement, button.key, 'bottom');
